# solve.py

# Generates a half cycle of normal gait, by minimizing a combination
# of tracking and error.

# The resulting state trajectory will be used as a reference trajectory
# for a known feedback controller to generate synthetic data for
# testing our controller identification method.

# Import all necessary modules, functions, and classes:
import os
from datetime import datetime

from opty import Problem
from pygait2d import simulate
from pygait2d.derive import derive_equations_of_motion
from pygait2d.segment import time_symbol, contact_force, time_varying
from symmeplot.matplotlib import Scene3D
import matplotlib.pyplot as plt
from matplotlib.animation import FuncAnimation
import numpy as np
import sympy as sm

from utils import (load_winter_data, load_sample_data, DATAPATH,
                   plot_joint_comparison)

# %%
# some settings
make_animation = True
num_nodes = 50       # number of time nodes for the half period
genforce_scale = 0.001  # convert to kN and kNm
eom_scale = 10.0     # scaling factor for eom
# genforce_scale = 1 # convert to kN and kNm
# eom_scale = 1     # scaling factor for eom
obj_Wtorque = 100   # weight of torque objective
obj_Wtrack = 100      # weight of tracking objective

if os.path.exists(DATAPATH):
    # load a gait cycle from our data (trial 20)
    duration, walking_speed, num_angles, ang_data = load_sample_data(
        num_nodes, gait_cycle_number=0)
else:
    # load normal gait data from Winter's book
    duration, walking_speed, num_angles, ang_data = load_winter_data(num_nodes)

h = duration/(num_nodes - 1)

# %%
# Derive the equations of motion
print(datetime.now().strftime("%H:%M:%S"))
symbolics = derive_equations_of_motion(prevent_ground_penetration=False,
                                       treadmill=True, hand_of_god=False)

eom = symbolics.equations_of_motion


def generate_marker_equations(symbolics):

    O, N = symbolics.origin, symbolics.inertial_frame
    trunk, rthigh, rshank, rfoot, lthigh, lshank, lfoot = symbolics.segments

    points = {
        'ank_r': rshank.joint,  # right ankle
        'toe_r': rfoot.toe,
        'hel_r': rfoot.heel,
        'kne_r': rthigh.joint,  # right knee
        'hip': trunk.joint,  # hip
        'tor': trunk.mass_center,
        'kne_l': lthigh.joint,  # left knee
        'ank_l': lshank.joint,  # left ankle
        'hel_l': lfoot.heel,
        'toe_l': lfoot.toe,
    }

    variables = []
    equations = []

    for lab, point in points.items():
        x, y = time_varying(f'{lab}x, {lab}y')
        variables += [x, y]
        # TODO : Manage belt speed if that matters.
        x_eq = x - point.pos_from(O).dot(N.x)
        y_eq = y - point.pos_from(O).dot(N.y)
        equations += [x_eq, y_eq]

    return variables, equations


#breakpoint()
print('Number of operations in eom:', sm.count_ops(eom))

# do an overall scale, and then a unit conversion to kN and kNm
eom = eom_scale * eom
for i in range(9):
    eom[9+i] = genforce_scale * eom[9+i]

<<<<<<< HEAD
# %%
# Create a state variable "delt" which is equal to time, for use in controller
# and/or instance constraints.
#
# .. math::
#
#    \Delta_t(t) = \int_{t_0}^{t} d\tau
#
delt = sm.Function('delt', real=True)(time_symbol)
eom = eom.col_join(sm.Matrix([delt.diff(time_symbol) - 1]))

marker_coords, marker_eqs = generate_marker_equations(symbolics)
eom = eom.col_join(sm.Matrix(marker_eqs))

states = symbolics.states + [delt]
=======
states = symbolics.states
>>>>>>> d5441007
num_states = len(states)

# %%
# make an initial guess from the standing solution
print(datetime.now().strftime("%H:%M:%S")+' making initial guess.')
fname = 'standing.csv'
if not os.path.exists(fname):
    # executes standing solution and generates 'standing.csv'
    import solve_standing
standing_sol = np.loadtxt(fname)
standing_state = standing_sol[0:num_states - 1].reshape(-1, 1)  # coordinates and speeds as column vector
state_traj = np.tile(standing_state, (1, num_nodes))  # make num_nodes copies
delta_traj = h*np.arange(num_nodes).reshape(1, -1)    # row vector
tor_traj = np.zeros((num_angles, num_nodes))          # intialize torques to zero
mar_traj = np.zeros((len(marker_coords), num_nodes))          # intialize torques to zero
initial_guess = np.concatenate((state_traj, delta_traj, tor_traj, mar_traj))  # complete trajectory
initial_guess = initial_guess.flatten()               # make a single row vector
np.random.seed(1)  # this makes the result reproducible
initial_guess = initial_guess + 0.01*np.random.random_sample(initial_guess.size)

# %%
# The generalized coordinates are the hip lateral position :math:`q_{ax}` and
# veritcal position :math:`q_{ay}`, the trunk angle with respect to vertical
# :math:`q_a` and the relative joint angles:
#
# - right: hip (b), knee (c), ankle (d)
# - left: hip (e), knee (f), ankle (g)
#
# Each joint has a joint torque acting between the adjacent bodies.
qax, qay, qa, qb, qc, qd, qe, qf, qg = symbolics.coordinates
uax, uay, ua, ub, uc, ud, ue, uf, ug = symbolics.speeds
Tb, Tc, Td, Te, Tf, Tg, v = symbolics.specifieds

# %%
# The constants are loaded from a file of realistic geometry, mass, inertia,
# and foot deformation properties of an adult human.
par_map = simulate.load_constants(
    symbolics.constants, os.path.join(os.path.dirname(__file__), '..',
                                      'data/example_constants.yml'))

# %%
# Bound all the states to human realizable ranges.
#
# - The trunk should stay generally upright and be at a possible walking
#   height.
# - Only let the hip, knee, and ankle flex and extend to realistic limits.
# - Put a maximum on the peak torque values.
bounds = {
    qax: (-1.0, 1.0),
    qay: (0.5, 1.5),
    qa: np.deg2rad((-60.0, 60.0)),
    uax: (0.0, 10.0),
    uay: (-10.0, 10.0),
}
# hip
bounds.update({k: (-np.deg2rad(60.0), np.deg2rad(60.0))
               for k in [qb, qe]})
# knee
bounds.update({k: (-np.deg2rad(90.0), 0.0)
               for k in [qc, qf]})
# foot
bounds.update({k: (-np.deg2rad(40.0), np.deg2rad(40.0))
               for k in [qd, qg]})
# all rotational speeds
bounds.update({k: (-np.deg2rad(400.0), np.deg2rad(400.0))
               for k in [ua, ub, uc, ud, ue, uf, ug]})
# all joint torques
bounds.update({k: (-1000.0, 1000.0)
               for k in [Tb, Tc, Td, Te, Tf, Tg]})

# %%
# To enforce a half period, set the right leg's angles at the initial time to
# be equal to the left leg's angles at the final time and vice versa. The same
# goes for the joint angular rates.
#
instance_constraints = (
    qax.func(0*h) - 0.0,
    qax.func(duration) - 0.0,
    qay.func(0*h) - qay.func(duration),
    qa.func(0*h) - qa.func(duration),
    qb.func(0*h) - qe.func(duration),
    qc.func(0*h) - qf.func(duration),
    qd.func(0*h) - qg.func(duration),
    qe.func(0*h) - qb.func(duration),
    qf.func(0*h) - qc.func(duration),
    qg.func(0*h) - qd.func(duration),
    uax.func(0*h) - uax.func(duration),
    uay.func(0*h) - uay.func(duration),
    ua.func(0*h) - ua.func(duration),
    ub.func(0*h) - ue.func(duration),
    uc.func(0*h) - uf.func(duration),
    ud.func(0*h) - ug.func(duration),
    ue.func(0*h) - ub.func(duration),
    uf.func(0*h) - uc.func(duration),
    ug.func(0*h) - ud.func(duration),
    # torques must also be periodic, because torques at t=0 are never
    # used with Backward Euler, and will become zero due to the cost function
    Tb.func(0*h) - Te.func(duration),
    Tc.func(0*h) - Tf.func(duration),
    Td.func(0*h) - Tg.func(duration),
    Te.func(0*h) - Tb.func(duration),
    Tf.func(0*h) - Tc.func(duration),
    Tg.func(0*h) - Td.func(duration),
)

# %%
# The objective is a combination of squared torques and squared tracking errors

# Make indices for the free variables that are angles and torques.
# The final node is excluded, it is the first node of the next cycle
angle_indices = np.empty(num_angles*(num_nodes-1), dtype=np.int64)
inodes = np.arange(0, num_nodes - 1)
for iangle in range(0, num_angles):
    # skip the first 3 DOFs and angles before iangle
    angle_indices[iangle*(num_nodes - 1) + inodes] = ((3 + iangle)*num_nodes +
                                                      inodes)

torque_indices = np.empty(num_angles*(num_nodes - 1), dtype=np.int64)
inodes = np.arange(0, num_nodes - 1)
for itorque in range(0, num_angles):
    # skip the state trajectories, and torques before itorque
    torque_indices[itorque*(num_nodes-1) + inodes] = (
        (num_states+itorque)*num_nodes + inodes)


def obj(free, obj_show=False):
    f_torque = (1e-6*obj_Wtorque*np.sum(free[torque_indices]**2)/
                torque_indices.size)
    f_track = (obj_Wtrack*np.sum((free[angle_indices] - ang_data)**2)/
               angle_indices.size)
    f_total = f_torque + f_track
    if obj_show:
        print(f"   obj: {f_total:.3f} = {f_torque:.3f}(torque) + "
              f"{f_track:.3f}(track)")
    return f_total


def obj_grad(free):
    grad = np.zeros_like(free)
    grad[torque_indices] = (2e-6*obj_Wtorque*free[torque_indices]/
                            torque_indices.size)
    grad[angle_indices] = (2.0*obj_Wtrack*(free[angle_indices] - ang_data)/
                           angle_indices.size)
    return grad


def create_var_dict(prob, free):
    """Returns a dictionary that has SymPy dynamic symbols mapped to
    the solution.

    Parameters
    ==========
    prob : Problem
        Instance of an opty Problem.
    free : array_like, shape(n*N + q*N,)
        The free optimization variables.

    Returns
    =======
    d : dictionary
        Maps dynamicsymbols to array of shape(N,)

    """
    x, r, p = prob.parse_free(free)
    d = {}
    for symbol, array in zip(prob.collocator.state_symbols, x):
        d[symbol] = array
    for symbol, array in zip(prob.collocator.unknown_trajectories, r):
        d[symbol] = array
    for symbol, val in zip(prob.collocator.unknown_parameters, p):
        d[symbol] = val
    return d


def obj_track_markers(prob, free):
    d = create_var_dict(prob, free)
    np.sum(d['toe_rx'] - meas['RTOE.PosX'])**2 +
    np.sum(d['toe_ry'] - meas['RTOE.Posy'])**2 +
    np.sum(d['hee_rx'] - meas['RHEE.PosX'])**2 +
    np.sum(d['hee_ry'] - meas['RHEE.Posy'])**2


# %%
# create the optimization problem
print(datetime.now().strftime("%H:%M:%S") + " creating the opty problem")

# Create a belt velocity signal v(t)
traj_map = {
    v: walking_speed*np.ones(num_nodes),
}

prob = Problem(
    obj,
    obj_grad,
    eom,
    states,
    num_nodes,
    h,
    known_parameter_map=par_map,
    known_trajectory_map=traj_map,
    instance_constraints=instance_constraints,
    bounds=bounds,
    time_symbol=time_symbol,
)
prob.add_option('max_iter', 3000)
prob.add_option('tol', 1e-3)
prob.add_option('constr_viol_tol', 1e-4)
# prob.add_option('print_level', 0)


# %%
# solve the gait optimization problem for given belt speed
def solve_gait(speed, initial_guess=None):

    # change the belt speed signal
    traj_map[v] = speed*np.ones(num_nodes)

    # solve
    print(datetime.now().strftime("%H:%M:%S") +
          f" solving for {speed:.3f} m/s")
    solution, info = prob.solve(initial_guess)
    # we accept solve_succeeded (0) and solved_to_acceptable_level (1)
    if info['status'] < 0:
        print("IPOPT was not successful.")
        #breakpoint()

    # show the final objective function value and its contributions
    obj(solution, obj_show=True)

    return solution


# solve for a series of increasing speeds, ending at the required speed
for speed in np.linspace(0.0, walking_speed, num=10):
    solution = solve_gait(speed, initial_guess)
    initial_guess = solution  # use this solution as guess for the next problem

# %%
# make plots

# extract angles and torques
ang = solution[angle_indices].reshape(num_angles, num_nodes-1).transpose()
tor = solution[torque_indices].reshape(num_angles, num_nodes-1).transpose()
dat = ang_data.reshape(num_angles, num_nodes-1).transpose()

# construct a right side full gait cycle trajectory
ang = np.rad2deg(np.vstack((ang[:, 0:3], ang[:, 3:6], ang[1, 0:3])))
tor = np.vstack((tor[:, 0:3], tor[:, 3:6], tor[1, 0:3]))
dat = np.rad2deg(np.vstack((dat[:, 0:3], dat[:, 3:6], dat[1, 0:3])))
t = np.arange(2*num_nodes-1) * h

# use Winter's sign convention (knee flexion angle
# and hip/ankle extension torque)
ang[:, 1] = -ang[:, 1]
dat[:, 1] = -dat[:, 1]
tor[:, [0, 2]] = -tor[:, [0, 2]]

plot_joint_comparison(t, ang, tor, dat)

plt.show()


def animate():

    ground, origin = symbolics.inertial_frame, symbolics.origin
    trunk, rthigh, rshank, rfoot, lthigh, lshank, lfoot = symbolics.segments

    fig = plt.figure(figsize=(10.0, 4.0))

    ax3d = fig.add_subplot(1, 2, 1, projection='3d')
    ax2d = fig.add_subplot(1, 2, 2)

    # hip_proj = origin.locatenew('m', qax*ground.x)
    # scene = Scene3D(ground, hip_proj, ax=ax3d)
    scene = Scene3D(ground, origin, ax=ax3d)

    # creates the stick person
    scene.add_line([
        rshank.joint,
        rfoot.toe,
        rfoot.heel,
        rshank.joint,
        rthigh.joint,
        trunk.joint,
        trunk.mass_center,
        trunk.joint,
        lthigh.joint,
        lshank.joint,
        lfoot.heel,
        lfoot.toe,
        lshank.joint,
    ], color="k")

    # creates a moving ground (many points to deal with matplotlib limitation)
    # ?? can we make the dashed line move to the left?
    scene.add_line([origin.locatenew('gl', s*ground.x) for s in
                    np.linspace(-2.0, 2.0)], linestyle='--', color='tab:green',
                   axlim_clip=True)

    # adds CoM and unit vectors for each body segment
    for seg in symbolics.segments:
        scene.add_body(seg.rigid_body)

    # show ground reaction force vectors at the heels and toes, scaled to
    # visually reasonable length
    scene.add_vector(contact_force(rfoot.toe, ground, origin, v)/600.0,
                     rfoot.toe, color="tab:blue")
    scene.add_vector(contact_force(rfoot.heel, ground, origin, v)/600.0,
                     rfoot.heel, color="tab:blue")
    scene.add_vector(contact_force(lfoot.toe, ground, origin, v)/600.0,
                     lfoot.toe, color="tab:blue")
    scene.add_vector(contact_force(lfoot.heel, ground, origin, v)/600.0,
                     lfoot.heel, color="tab:blue")

    scene.lambdify_system(states + symbolics.specifieds + symbolics.constants)
    gait_cycle = np.vstack((
        xs,  # q, u shape(2n, N)
        speed + np.zeros((1, len(times))),  # belt speed shape(1, N)
        rs[:6, :],  # r, shape(q, N)
        np.repeat(np.atleast_2d(np.array(list(par_map.values()))).T,
                  len(times), axis=1),  # p, shape(r, N)
    ))
    scene.evaluate_system(*gait_cycle[:, 0])

    scene.axes.set_proj_type("ortho")
    scene.axes.view_init(90, -90, 0)
    scene.plot(prettify=False)

    ax3d.set_xlim((-0.8, 0.8))
    ax3d.set_ylim((-0.2, 1.4))
    ax3d.set_aspect('equal')
    for axis in (ax3d.xaxis, ax3d.yaxis, ax3d.zaxis):
        axis.set_ticklabels([])
        axis.set_ticks_position("none")

    eval_rforce = sm.lambdify(
        states + symbolics.specifieds + symbolics.constants,
        (contact_force(rfoot.toe, ground, origin, v) +
            contact_force(rfoot.heel, ground, origin, v)).to_matrix(ground),
        cse=True)

    eval_lforce = sm.lambdify(
        states + symbolics.specifieds + symbolics.constants,
        (contact_force(lfoot.toe, ground, origin, v) +
            contact_force(lfoot.heel, ground, origin, v)).to_matrix(ground),
        cse=True)

    rforces = np.array([eval_rforce(*gci).squeeze() for gci in gait_cycle.T])
    lforces = np.array([eval_lforce(*gci).squeeze() for gci in gait_cycle.T])

    ax2d.plot(times, rforces[:, :2], times, lforces[:, :2])
    ax2d.grid()
    ax2d.set_ylabel('Force [N]')
    ax2d.set_xlabel('Time [s]')
    ax2d.legend(['Horizontal GRF (r)', 'Vertical GRF (r)',
                 'Horizontal GRF (l)', 'Vertical GRF (l)'], loc='upper right')
    ax2d.set_title('Foot Ground Reaction Force Components')
    vline = ax2d.axvline(times[0], color='black')

    def update(i):
        scene.evaluate_system(*gait_cycle[:, i])
        scene.update()
        vline.set_xdata([times[i], times[i]])
        return scene.artists + (vline,)

    ani = FuncAnimation(
        fig,
        update,
        frames=range(len(times)),
        interval=h*1000,
    )

    return ani


# %%
# Use symmeplot to make an animation of the motion.
if make_animation:
    xs, rs, _ = prob.parse_free(solution)
    times = np.linspace(0.0, (num_nodes - 1)*h, num=num_nodes)

    animation = animate()

    animation.save('human_gait.gif', fps=int(1.0/h))

    plt.show()<|MERGE_RESOLUTION|>--- conflicted
+++ resolved
@@ -94,25 +94,10 @@
 for i in range(9):
     eom[9+i] = genforce_scale * eom[9+i]
 
-<<<<<<< HEAD
-# %%
-# Create a state variable "delt" which is equal to time, for use in controller
-# and/or instance constraints.
-#
-# .. math::
-#
-#    \Delta_t(t) = \int_{t_0}^{t} d\tau
-#
-delt = sm.Function('delt', real=True)(time_symbol)
-eom = eom.col_join(sm.Matrix([delt.diff(time_symbol) - 1]))
-
 marker_coords, marker_eqs = generate_marker_equations(symbolics)
 eom = eom.col_join(sm.Matrix(marker_eqs))
 
-states = symbolics.states + [delt]
-=======
 states = symbolics.states
->>>>>>> d5441007
 num_states = len(states)
 
 # %%
@@ -289,10 +274,10 @@
 
 def obj_track_markers(prob, free):
     d = create_var_dict(prob, free)
-    np.sum(d['toe_rx'] - meas['RTOE.PosX'])**2 +
-    np.sum(d['toe_ry'] - meas['RTOE.Posy'])**2 +
-    np.sum(d['hee_rx'] - meas['RHEE.PosX'])**2 +
-    np.sum(d['hee_ry'] - meas['RHEE.Posy'])**2
+    (np.sum(d['toe_rx'] - meas['RTOE.PosX'])**2 +
+     np.sum(d['toe_ry'] - meas['RTOE.Posy'])**2 +
+     np.sum(d['hee_rx'] - meas['RHEE.PosX'])**2 +
+     np.sum(d['hee_ry'] - meas['RHEE.Posy'])**2)
 
 
 # %%
